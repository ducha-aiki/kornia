--- conflicted
+++ resolved
@@ -90,16 +90,6 @@
     save_pointcloud_ply,
     load_pointcloud_ply,
 )
-<<<<<<< HEAD
-from kornia.augmentation import (
-    random_hflip,
-    random_vflip,
-    color_jitter,
-    random_grayscale,
-    random_rotation,
-)
-=======
->>>>>>> a9977419
 
 from kornia.geometry import *
 from kornia.geometry import pi